from astropy import units as u
from astropy.io import fits
from astropy import constants
import astropy.units as u
from astropy import wcs
from astropy.extern import six
import numpy as np
import warnings

# Imports for the custom kernels
from astropy.modeling.models import Ellipse2D, Gaussian2D
from astropy.convolution import Kernel2D
from astropy.convolution.kernels import _round_up_to_odd_integer

from .utils import deconvolve, convolve

# Conversion between a twod Gaussian FWHM**2 and effective area
FWHM_TO_AREA = 2*np.pi/(8*np.log(2))
SIGMA_TO_FWHM = np.sqrt(8*np.log(2))

class NoBeamException(Exception):
    pass

def _to_area(major,minor):
    return (major * minor * FWHM_TO_AREA).to(u.sr)

unit_format = {u.deg: '\\circ',
               u.arcsec: "''",
               u.arcmin: "'"}

class Beam(u.Quantity):
    """
    An object to handle single radio beams.
    """

    def __new__(cls, major=None, minor=None, pa=None, area=None,
                default_unit=u.arcsec, meta=None):
        """
        Create a new Gaussian beam

        Parameters
        ----------
        major : :class:`~astropy.units.Quantity` with angular equivalency
            The FWHM major axis
        minor : :class:`~astropy.units.Quantity` with angular equivalency
            The FWHM minor axis
        pa : :class:`~astropy.units.Quantity` with angular equivalency
            The beam position angle
        area : :class:`~astropy.units.Quantity` with steradian equivalency
            The area of the beam.  This is an alternative to specifying the
            major/minor/PA, and will create those values assuming a circular
            Gaussian beam.
        default_unit : :class:`~astropy.units.Unit`
            The unit to impose on major, minor if they are specified as floats
        """

        # improve to some kwargs magic later

        # error checking

        # ... given an area make a round beam assuming it is Gaussian
        if area is not None:
            if major is not None:
                raise ValueError("Can only specify one of {major,minor,pa} "
                                 "and {area}")
            rad = np.sqrt(area/(2*np.pi)) * u.deg
            major = rad * SIGMA_TO_FWHM
            minor = rad * SIGMA_TO_FWHM
            pa = 0.0 * u.deg

        # give specified values priority
        if major is not None:
            if u.deg.is_equivalent(major):
                major = major
            else:
                warnings.warn("Assuming major axis has been specified in degrees")
                major = major * u.deg
        if minor is not None:
            if u.deg.is_equivalent(minor):
                minor = minor
            else:
                warnings.warn("Assuming minor axis has been specified in degrees")
                minor = minor * u.deg
        if pa is not None:
            if u.deg.is_equivalent(pa):
                pa = pa
            else:
                warnings.warn("Assuming position angle has been specified in degrees")
                pa = pa * u.deg
        else:
            pa = 0.0 * u.deg

        # some sensible defaults
        if minor is None:
            minor = major

        self = super(Beam, cls).__new__(cls, _to_area(major,minor).value, u.sr)
        self._major = major
        self._minor = minor
        self._pa = pa
        self.default_unit = default_unit

        if meta is None:
            self.meta = {}
        elif isinstance(meta, dict):
            self.meta = meta
        else:
            raise TypeError("metadata must be a dictionary")

        return self

    @classmethod
    def from_fits_bintable(cls, bintable, tolerance=0.01):
        """
<<<<<<< HEAD
        Instantiate a single beam from a bintable from a CASA-produced image
        HDU.  Will return the average beam.
=======
        Insantiate a single beam from a bintable from a CASA-produced image
        HDU.  The beams in the BinTableHDU will be averaged to form a single
        beam.
>>>>>>> 96bfa5e2

        Parameters
        ----------
        bintable : fits.BinTableHDU
            The table data containing the beam information
        tolerance : float
            The fractional tolerance on the beam size to include when averaging
            to a single beam

        Returns
        -------
        beam : Beam
            A new beam object that is the average of the table beams
        """
        from astropy.stats import circmean

        bmaj = bintable.data['BMAJ']
        bmin = bintable.data['BMIN']
        bpa = bintable.data['BPA']
        if np.any(np.isnan(bmaj) | np.isnan(bmin) | np.isnan(bpa)):
            raise ValueError("NaN beam encountered.")
        for par in (bmin,bmaj):
            par_mean = par.mean()
            if (par.max() > par_mean*(1+tolerance)) or (par.min()<par_mean*(1-tolerance)):
                raise ValueError("Beams are not within specified tolerance")

        meta = {key: bintable.data[key].mean() for key in bintable.data.names if
                key not in ('BMAJ','BPA', 'BMIN')}
        if meta:
            warnings.warn("Metadata was averaged for keywords "
                          "{0}".format(",".join([key for key in meta])))

        return cls(major=bmaj.mean()*u.arcsec, minor=bmin.mean()*u.arcsec,
                   pa=circmean(bpa*u.deg, weights=bmaj/bmin))

    @classmethod
    def from_fits_header(cls, hdr):
        """
        Instantiate the beam from a header. Attempts to extract the
        beam from standard keywords. Failing that, it looks for an
        AIPS-style HISTORY entry.
        """
        # ... given a file try to make a fits header
        # assume a string refers to a filename on disk
        if not isinstance(hdr,fits.Header):
            if isinstance(hdr, six.string_types):
                if hdr.lower().endswith(('.fits', '.fits.gz', '.fit',
                                         '.fit.gz', '.fits.Z', '.fit.Z')):
                    hdr = fits.getheader(hdr)
                else:
                    raise TypeError("Unrecognized extension.")
            else:
                raise TypeError("Header is not a FITS header or a filename")


        # If we find a major axis keyword then we are in keyword
        # mode. Else look to see if there is an AIPS header.
        if "BMAJ" in hdr:
            major = hdr["BMAJ"] * u.deg
        else:
            hist_beam = cls.from_fits_history(hdr)
            if hist_beam is not None:
                return hist_beam
            else:
                raise NoBeamException("No BMAJ found and does not appear to be a CASA/AIPS header.")

        # Fill out the minor axis and position angle if they are
        # present. Else they will default .
        if "BMIN" in hdr:
            minor = hdr["BMIN"] * u.deg
        else:
            minor = None
        if "BPA" in hdr:
            pa = hdr["BPA"] * u.deg
        else:
            pa = None

        return cls(major=major, minor=minor, pa=pa)


    @classmethod
    def from_fits_history(cls, hdr):
        """
        Instantiate the beam from an AIPS header. AIPS holds the beam
        in history. This method of initializing uses the last such
        entry.
        """
        # a line looks like
        # HISTORY AIPS   CLEAN BMAJ=  1.7599E-03 BMIN=  1.5740E-03 BPA=   2.61
        if 'HISTORY' not in hdr:
            return None

        aipsline = None
        for line in hdr['HISTORY']:
            if 'BMAJ' in line:
                aipsline = line

        # a line looks like
        # HISTORY Sat May 10 20:53:11 2014
        # HISTORY imager::clean() [] Fitted beam used in
        # HISTORY > restoration: 1.34841 by 0.830715 (arcsec)
        #        at pa 82.8827 (deg)

        casaline = None
        for line in hdr['HISTORY']:
            if ('restoration' in line) and ('arcsec' in line):
                casaline = line
        #assert precedence for CASA style over AIPS
        #        this is a dubious choice

        if casaline is not None:
            bmaj = float(casaline.split()[2]) * u.arcsec
            bmin = float(casaline.split()[4]) * u.arcsec
            bpa = float(casaline.split()[8]) * u.deg
            return cls(major=bmaj, minor=bmin, pa=bpa)

        elif aipsline is not None:
            bmaj = float(aipsline.split()[3]) * u.deg
            bmin = float(aipsline.split()[5]) * u.deg
            bpa = float(aipsline.split()[7]) * u.deg
            return cls(major=bmaj, minor=bmin, pa=bpa)

        else:
            return None

    @classmethod
    def from_casa_image(cls, imagename):
        '''
        Instantiate beam from a CASA image.

        ** Must be run in a CASA environment! **

        Parameters
        ----------
        imagename : str
            Name of CASA image.
        '''

        try:
            from taskinit import ia
        except ImportError:
            raise ImportError("Could not import CASA (casac) and therefore"
                              " cannot read CASA .image files")

        ia.open(imagename)
        beam_props = ia.restoringbeam()
        ia.close()

        beam_keys = ["major", "minor", "positionangle"]
        if not all([True for key in beam_keys if key in beam_props]):
            raise ValueError("The image does not contain complete beam "
                             "information. Check the output of "
                             "ia.restoringbeam().")

        major = beam_props["major"]["value"] * \
            u.Unit(beam_props["major"]["unit"])
        minor = beam_props["minor"]["value"] * \
            u.Unit(beam_props["minor"]["unit"])
        pa = beam_props["positionangle"]["value"] * \
            u.Unit(beam_props["positionangle"]["unit"])

        return cls(major=major, minor=minor, pa=pa)

    def attach_to_header(self, header, copy=True):
        '''
        Attach the beam information to the provided header.

        Parameters
        ----------
        header : astropy.io.fits.header.Header
            Header to add/update beam info.
        copy : bool, optional
            Returns a copy of the inputted header with the beam information.

        Returns
        -------
        copy_header : astropy.io.fits.header.Header
            Copy of the input header with the updated beam info when
            `copy=True`.
        '''

        if copy:
            header = header.copy()

        header.update(self.to_header_keywords())

        return header

    def __repr__(self):
        return "Beam: BMAJ={0} BMIN={1} BPA={2}".format(self.major.to(self.default_unit),self.minor.to(self.default_unit),self.pa.to(u.deg))

    def __repr_html__(self):
        return "Beam: BMAJ={0} BMIN={1} BPA={2}".format(self.major.to(self.default_unit),self.minor.to(self.default_unit),self.pa.to(u.deg))

    def _repr_latex_(self):
        return "Beam: BMAJ=${0}^{{{fmt}}}$ BMIN=${1}^{{{fmt}}}$ BPA=${2}^\\circ$".format(self.major.to(self.default_unit).value,
                                                                                         self.minor.to(self.default_unit).value,
                                                                                         self.pa.to(u.deg).value,
                                                                                         fmt = unit_format[self.default_unit])

    def __str__(self):
        return self.__repr__()


    def convolve(self, other):
        """
        Convolve one beam with another.

        Parameters
        ----------
        other : `Beam`
            The beam to convolve with

        Returns
        -------
        new_beam : `Beam`
            The convolved Beam
        """

        new_major, new_minor, new_pa = convolve(self, other)

        return Beam(major=new_major,
                    minor=new_minor,
                    pa=new_pa)

    def __mul__(self, other):
        return self.convolve(other)

    # Does division do the same? Or what? Doesn't have to be defined.
    def __sub__(self, other):
        return self.deconvolve(other)

    def deconvolve(self, other, failure_returns_pointlike=False):
        """
        Deconvolve a beam from another

        Parameters
        ----------
        other : `Beam`
            The beam to deconvolve from this beam
        failure_returns_pointlike : bool
            Option to return a pointlike beam (i.e., one with major=minor=0) if
            the second beam is larger than the first.  Otherwise, a ValueError
            will be raised

        Returns
        -------
        new_beam : `Beam`
            The convolved Beam

        Raises
        ------
        failure : ValueError
            If the second beam is larger than the first, the default behavior
            is to raise an exception.  This can be overridden with
            failure_returns_pointlike
        """

        new_major, new_minor, new_pa = \
            deconvolve(self, other,
                       failure_returns_pointlike=failure_returns_pointlike)
        return Beam(major=new_major, minor=new_minor, pa=new_pa)

    def __eq__(self, other):

        # Catch floating point issues
        atol_deg = 1e-12 * u.deg

        this_pa = self.pa.to(u.deg) % (180.0 * u.deg)
        other_pa = other.pa.to(u.deg) % (180.0 * u.deg)

        equal_pa = True if np.abs(this_pa - other_pa) < atol_deg else False
        equal_maj = np.abs(self.major - other.major) < atol_deg
        equal_min = np.abs(self.minor - other.minor) < atol_deg

        if equal_maj and equal_min and equal_pa:
            return True
        else:
            return False

    def __ne__(self, other):
        return not self.__eq__(other)

    # Is it astropy convention to access properties through methods?
    @property
    def sr(self):
        return _to_area(self.major,self.minor)

    @property
    def major(self):
        """ Beam FWHM Major Axis """
        return self._major

    @property
    def minor(self):
        """ Beam FWHM Minor Axis """
        return self._minor

    @property
    def pa(self):
        return self._pa

    @property
    def isfinite(self):
        return ((self.major > 0) & (self.minor > 0) & np.isfinite(self.major) &
                np.isfinite(self.minor) & np.isfinite(self.pa))

    def beam_projected_area(self, distance):
        """
        Return the beam area in pc^2 (or equivalent) given a distance
        """
        return self.sr*(distance**2)/u.sr

    def jtok_equiv(self, freq):
        '''
        Return conversion function between Jy/beam to K at the specified
        frequency.

        The function can be used with the usual astropy.units conversion:
        >>> beam = Beam.from_fits_header("header.fits") # doctest: +SKIP
        >>> (1.0*u.Jy).to(u.K, beam.jtok_equiv(1.4*u.GHz)) # doctest: +SKIP

        Parameters
        ----------
        freq : astropy.units.quantity.Quantity
            Frequency to calculate conversion.

        Returns
        -------
        u.brightness_temperature
        '''

        if not isinstance(freq, u.quantity.Quantity):
            raise TypeError("freq must be a Quantity object. "
                            "Try 'freq*u.Hz' or another equivalent unit.")

        return u.brightness_temperature(self.sr, freq)

    def jtok(self, freq, value=1.0*u.Jy):
        """
        Return the conversion for the given value between Jy/beam to K at
        the specified frequency.

        Unlike :meth:`jtok_equiv`, the output is the numerical value that
        converts the units, without any attached unit.

        Parameters
        ----------
        freq : astropy.units.quantity.Quantity
            Frequency to calculate conversion.
        value : astropy.units.quantity.Quantity
            Value (in Jy or an equivalent unit) to convert to K.

        Returns
        -------
        value : float
            Value converted to K.
        """

        return value.to(u.K, self.jtok_equiv(freq))

    def ellipse_to_plot(self, xcen, ycen, pixscale):
        """
        Return a matplotlib ellipse for plotting

        Parameters
        ----------
        xcen : int
            Center pixel in the x-direction.
        ycen : int
            Center pixel in the y-direction.
        pixscale : `~astropy.units.Quantity`
            Conversion from degrees to pixels.

        Returns
        -------
        ~matplotlib.patches.Ellipse
            Ellipse patch object centered on the given pixel coordinates.
        """
        from matplotlib.patches import Ellipse
        return Ellipse((xcen, ycen),
                       width=self.major.to(u.deg).value / pixscale,
                       height=self.minor.to(u.deg).value / pixscale,
                       angle=self.pa.to(u.deg).value)

    def as_kernel(self, pixscale, **kwargs):
        """
        Returns an elliptical Gaussian kernel of the beam.

        Parameters
        ----------
        pixscale : Quantity
            deg -> pixels
        **kwargs : passed to EllipticalGaussian2DKernel
        """
        # do something here involving matrices
        # need to rotate the kernel into the wcs pixel space, kinda...
        # at the least, need to rescale the kernel axes into pixels
        warnings.warn("as_kernel is not aware of any misaligment "
                      " between pixel and world coordinates")

        stddev_maj = (self.major.to(u.deg)/(pixscale.to(u.deg) *
                                            SIGMA_TO_FWHM)).decompose()
        stddev_min = (self.minor.to(u.deg)/(pixscale.to(u.deg) *
                                            SIGMA_TO_FWHM)).decompose()

        # position angle is defined as CCW from north
        # "angle" is conventionally defined as CCW from "west".
        # Therefore, add 90 degrees
        angle = (90*u.deg+self.pa).to(u.radian).value,

        return EllipticalGaussian2DKernel(stddev_maj.value,
                                          stddev_min.value,
                                          angle,
                                          **kwargs)

    def as_tophat_kernel(self, pixscale, **kwargs):
        '''
        Returns an elliptical Tophat kernel of the beam. The area has
        been scaled to match the 2D Gaussian area:

        .. math::
            \\begin{array}{ll}
            A_{\\mathrm{Gauss}} = 2\\pi\\sigma_{\\mathrm{Gauss}}^{2}
            A_{\\mathrm{Tophat}} = \\pi\\sigma_{\\mathrm{Tophat}}^{2}
            \\sigma_{\\mathrm{Tophat}} = \\sqrt{2}\\sigma_{\\mathrm{Gauss}}
            \\end{array}

        Parameters
        ----------
        pixscale : float
            deg -> pixels
        **kwargs : passed to EllipticalTophat2DKernel
        '''

        # Same as above...
        warnings.warn("as_tophat_kernel is not aware of any misaligment "
                      " between pixel and world coordinates")

        # Based on Gaussian to Tophat area conversion
        # A_gaussian = 2 * pi * sigma^2 / (sqrt(8*log(2))^2
        # A_tophat = pi * r^2
        # pi r^2 = 2 * pi * sigma^2 / (sqrt(8*log(2))^2
        # r = sqrt(2)/sqrt(8*log(2)) * sigma

        gauss_to_top = np.sqrt(2)

        maj_eff = gauss_to_top * self.major.to(u.deg) / \
            (pixscale * SIGMA_TO_FWHM)
        min_eff = gauss_to_top * self.minor.to(u.deg) / \
            (pixscale * SIGMA_TO_FWHM)

        return EllipticalTophat2DKernel(maj_eff.value, min_eff.value,
                                        self.pa.to(u.radian).value, **kwargs)

    def to_header_keywords(self):
        return {'BMAJ': self.major.to(u.deg).value,
                'BMIN': self.minor.to(u.deg).value,
                'BPA':  self.pa.to(u.deg).value,
                }

Beam.__doc__ = Beam.__doc__ + Beam.__new__.__doc__

def mywcs_to_platescale(mywcs):
    pix_area = wcs.utils.proj_plane_pixel_area(mywcs)
    return pix_area**0.5


class EllipticalGaussian2DKernel(Kernel2D):
    """
    2D Elliptical Gaussian filter kernel.

    The Gaussian filter is a filter with great smoothing properties. It is
    isotropic and does not produce artifacts.

    Parameters
    ----------
    stddev_maj : float
        Standard deviation of the Gaussian kernel in direction 1
    stddev_min : float
        Standard deviation of the Gaussian kernel in direction 1
    position_angle : float
        Position angle of the elliptical gaussian
    x_size : odd int, optional
        Size in x direction of the kernel array. Default = support_scaling *
        stddev.
    y_size : odd int, optional
        Size in y direction of the kernel array. Default = support_scaling *
        stddev.
    support_scaling : int
        The amount to scale the stddev to determine the size of the kernel
    mode : str, optional
        One of the following discretization modes:
            * 'center' (default)
                Discretize model by taking the value
                at the center of the bin.
            * 'linear_interp'
                Discretize model by performing a bilinear interpolation
                between the values at the corners of the bin.
            * 'oversample'
                Discretize model by taking the average
                on an oversampled grid.
            * 'integrate'
                Discretize model by integrating the
                model over the bin.
    factor : number, optional
        Factor of oversampling. Default factor = 10.


    See Also
    --------
    Box2DKernel, Tophat2DKernel, MexicanHat2DKernel, Ring2DKernel,
    TrapezoidDisk2DKernel, AiryDisk2DKernel, Gaussian2DKernel,
    EllipticalTophat2DKernel

    Examples
    --------
    Kernel response:

     .. plot::
        :include-source:

        import matplotlib.pyplot as plt
        from radio_beam import EllipticalGaussian2DKernel
        gaussian_2D_kernel = EllipticalGaussian2DKernel(10, 5, np.pi/4)
        plt.imshow(gaussian_2D_kernel, interpolation='none', origin='lower')
        plt.xlabel('x [pixels]')
        plt.ylabel('y [pixels]')
        plt.colorbar()
        plt.show()

    """
    _separable = True
    _is_bool = False

    def __init__(self, stddev_maj, stddev_min, position_angle,
                 support_scaling=8, **kwargs):
        self._model = Gaussian2D(1. / (2 * np.pi * stddev_maj * stddev_min), 0,
                                 0, x_stddev=stddev_maj, y_stddev=stddev_min,
                                 theta=position_angle)

        try:
            from astropy.modeling.utils import ellipse_extent
        except ImportError:
            raise NotImplementedError("EllipticalGaussian2DKernel requires"
                                      " astropy 1.1b1 or greater.")

        max_extent = \
            np.max(ellipse_extent(stddev_maj, stddev_min, position_angle))
        self._default_size = \
            _round_up_to_odd_integer(support_scaling * 2 * max_extent)
        super(EllipticalGaussian2DKernel, self).__init__(**kwargs)
        self._truncation = np.abs(1. - 1 / self._array.sum())


class EllipticalTophat2DKernel(Kernel2D):
    """
    2D Elliptical Tophat filter kernel.

    The Tophat filter can produce artifacts when applied
    repeatedly on the same data.

    Parameters
    ----------
    stddev_maj : float
        Standard deviation of the Gaussian kernel in direction 1
    stddev_min : float
        Standard deviation of the Gaussian kernel in direction 1
    position_angle : float
        Position angle of the elliptical gaussian
    x_size : odd int, optional
        Size in x direction of the kernel array. Default = support_scaling *
        stddev.
    y_size : odd int, optional
        Size in y direction of the kernel array. Default = support_scaling *
        stddev.
    support_scaling : int
        The amount to scale the stddev to determine the size of the kernel
    mode : str, optional
        One of the following discretization modes:
            * 'center' (default)
                Discretize model by taking the value
                at the center of the bin.
            * 'linear_interp'
                Discretize model by performing a bilinear interpolation
                between the values at the corners of the bin.
            * 'oversample'
                Discretize model by taking the average
                on an oversampled grid.
            * 'integrate'
                Discretize model by integrating the
                model over the bin.
    factor : number, optional
        Factor of oversampling. Default factor = 10.


    See Also
    --------
    Box2DKernel, Tophat2DKernel, MexicanHat2DKernel, Ring2DKernel,
    TrapezoidDisk2DKernel, AiryDisk2DKernel, Gaussian2DKernel,
    EllipticalGaussian2DKernel

    Examples
    --------
    Kernel response:

     .. plot::
        :include-source:

        import matplotlib.pyplot as plt
        from radio_beam import EllipticalTophat2DKernel
        gaussian_2D_kernel = EllipticalTophat2DKernel(10, 5, np.pi/4)
        plt.imshow(tophat_2D_kernel, interpolation='none', origin='lower')
        plt.xlabel('x [pixels]')
        plt.ylabel('y [pixels]')
        plt.colorbar()
        plt.show()
    """

    _is_bool = True

    def __init__(self, stddev_maj, stddev_min, position_angle, support_scaling=1,
                 **kwargs):

        self._model = Ellipse2D(1. / (np.pi * stddev_maj * stddev_min), 0, 0,
                                stddev_maj, stddev_min, position_angle)

        try:
            from astropy.modeling.utils import ellipse_extent
        except ImportError:
            raise NotImplementedError("EllipticalTophat2DKernel requires"
                                      " astropy 1.1b1 or greater.")

        max_extent = \
            np.max(ellipse_extent(stddev_maj, stddev_min, position_angle))
        self._default_size = \
            _round_up_to_odd_integer(support_scaling * 2 * max_extent)
        super(EllipticalTophat2DKernel, self).__init__(**kwargs)
        self._truncation = 0<|MERGE_RESOLUTION|>--- conflicted
+++ resolved
@@ -112,14 +112,9 @@
     @classmethod
     def from_fits_bintable(cls, bintable, tolerance=0.01):
         """
-<<<<<<< HEAD
-        Instantiate a single beam from a bintable from a CASA-produced image
-        HDU.  Will return the average beam.
-=======
         Insantiate a single beam from a bintable from a CASA-produced image
         HDU.  The beams in the BinTableHDU will be averaged to form a single
         beam.
->>>>>>> 96bfa5e2
 
         Parameters
         ----------

--- conflicted
+++ resolved
@@ -1,11 +1,6 @@
 def get_package_data():
     return {
-<<<<<<< HEAD
-        _ASTROPY_PACKAGE_NAME_ + '.tests': ['coveragerc', 'data/*.fits.gz',
-                                            'data/*.tar.gz', 'data/*.csv']}
-=======
         _ASTROPY_PACKAGE_NAME_ + '.tests': ['coveragerc',
                                             'data/*.fits.gz',
                                             'data/*.tar.gz',
-                                            'data/*hdr']}
->>>>>>> 96bfa5e2
+                                            'data/*hdr']}